#!/usr/bin/env python3
"""Tool for gathering and formatting results"""
import sqlite3
from pathlib import Path
from typing import Annotated, Optional

import numpy as np
import pandas as pd
import torch
import typer
from konductor.data import Split
from konductor.metadata.database import Metadata
<<<<<<< HEAD
from konductor.utilities.pbar import IntervalPbar
import sqlite3

=======
from konductor.metadata.database.sqlite import DEFAULT_FILENAME, SQLiteDB
from konductor.metadata.loggers import ParquetLogger
from konductor.utilities.metadata import update_database
from konductor.utilities.pbar import LivePbar
from pyarrow import parquet as pq
>>>>>>> 461330cc
from src.stats import BinaryAcc
from torch import Tensor
from utils.eval_helpers import (
    get_dataloader_with_metadata,
    setup_eval_model_and_dataloader,
    write_minimap_forecast_results,
    metadata_to_str,
)

app = typer.Typer()


class TimePoint:
    __slots__ = "value"

    def __init__(self, value: float):
        self.value = value

    def as_db_key(self):
        return "t_" + str(self.value).replace(".", "_")

    def as_pq_key(self):
        return "binary_acc_" + str(self.value)

    def as_float(self):
        return float(self.value)


def transform_latest_to_db_format(
    data: pd.DataFrame, time_points: list[TimePoint]
) -> dict[str, float]:
    """Grab the last iteration from the parquet
    data and transform to database dictionary input format"""
    iteration = data["iteration"].max()
    average = data.query(f"iteration == {iteration}").mean()
    transformed = {
        t.as_db_key(): float(average[t.as_pq_key()])
        for t in time_points
        if t.as_pq_key() in data.columns
    }
    transformed["iteration"] = int(iteration)
    return transformed


@app.command()
def gather_ml_binary_accuracy(workspace: Annotated[Path, typer.Option()] = Path.cwd()):
    """Add Binary Accuracy to database table (and update metadata at the same time)"""
    update_database(
        workspace, "sqlite", f'{{"path": "{workspace / DEFAULT_FILENAME}"}}'
    )

    db_handle = SQLiteDB(workspace / DEFAULT_FILENAME)
    time_points = [TimePoint(t) for t in np.arange(0, 20, 0.5)]
    table_name = "binary_accuracy"
    db_format = {"iteration": "INTEGER"}
    db_format.update({t.as_db_key(): "FLOAT" for t in time_points})
    db_handle.create_table(table_name, db_format)

    for exp_run in filter(lambda x: x.is_dir(), workspace.iterdir()):
        parquet_filename = exp_run / "val_binary-acc.parquet"
        if not parquet_filename.exists():
            continue
        data: pd.DataFrame = pq.read_table(parquet_filename).to_pandas()
        results = transform_latest_to_db_format(data, time_points)
        db_handle.write(table_name, exp_run.name, results)

    db_handle.commit()
    db_handle.con.close()


# -------------------------------------------------------------------
# ------- Re-Running evaluation and saving to a separate file -------
# -------------------------------------------------------------------


@app.command()
def evaluate(
    run_path: Annotated[Path, typer.Option()],
    outdir: Annotated[str, typer.Option()],
    batch_size: Annotated[Optional[int], typer.Option()] = None,
):
    """Run validation and save results new subdirectory"""
    exp_config, model, dataloader = setup_eval_model_and_dataloader(
        run_path, batch_size=batch_size
    )
    binary_acc = BinaryAcc.from_config(exp_config)

    outpath = run_path / outdir
    outpath.mkdir(exist_ok=True)
    logger = ParquetLogger(outpath)

    meta = Metadata.from_yaml(run_path / "metadata.yaml")

    with IntervalPbar(
        total=len(dataloader), fraction=0.1
    ) as pbar, torch.inference_mode():
        for sample in dataloader:
            if isinstance(sample, list):
                sample = sample[0]
            preds = model(sample)
            results = binary_acc(preds, sample)
            logger(Split.VAL, meta.iteration, results)
            pbar.update(1)

    logger.flush()


@app.command()
def evaluate_percent(
    run_path: Annotated[Path, typer.Option()],
    outdir: Annotated[str, typer.Option()],
    database: Annotated[Path, typer.Option()],
    num_buckets: Annotated[int, typer.Option()] = 50,
    batch_size: Annotated[Optional[int], typer.Option()] = None,
    workers: Annotated[Optional[int], typer.Option()] = None,
):
    """Run validation and save results new subdirectory"""
    conn = sqlite3.connect(str(database))
    cursor = conn.cursor()

    exp_config, model, _ = setup_eval_model_and_dataloader(
        run_path, batch_size=batch_size, workers=workers
    )
    dataloader = get_dataloader_with_metadata(exp_config)

    binary_acc = BinaryAcc.from_config(exp_config)
    binary_acc.keep_batch = True

    outpath = run_path / outdir
    outpath.mkdir(exist_ok=True)

    total_results = torch.zeros((2, num_buckets), device="cuda")
    interval = 100 / num_buckets

    with IntervalPbar(
        total=len(dataloader), fraction=0.1
    ) as pbar, torch.inference_mode():
        for sample in dataloader:
            if isinstance(sample, list):
                sample = sample[0]
            preds = model(sample)
            results = binary_acc(preds, sample)

            metadata = metadata_to_str(sample["metadata"])

            replayHash, playerId = [x[:-1] for x in metadata], [x[-1] for x in metadata]
            query = "SELECT game_length FROM 'game_data' where " + " OR ".join(
                [
                    f'(replayHash = "{rh}" AND playerId = {pId})'
                    for rh, pId in zip(replayHash, playerId)
                ]
            )
            cursor.execute(query)
            game_length = torch.tensor(
                [x[0] for x in cursor.fetchall()], device=preds.device
            )
            game_length_mins = game_length / 22.4 / 60

            for idx, k in enumerate(results.keys()):
                time_point = float(k.split("_")[-1])
                percent = 100 * time_point / game_length_mins

                mask = torch.logical_and(
                    sample["valid"][:, idx].type(torch.bool), percent < 100
                )

                corrects = results[k][mask]

                if corrects.sum() > 0:
                    idx_mask = (percent // interval).type(torch.int64)

                    values, counts = torch.unique(
                        idx_mask[mask][corrects.type(torch.bool)], return_counts=True
                    )

                    total_results[0, values] += counts

                    values, counts = torch.unique(idx_mask[mask], return_counts=True)
                    total_results[1, values] += counts

            pbar.update(1)

    np.savetxt(
        outpath / f"game_length_results_{num_buckets}",
        total_results.cpu().numpy(),
        delimiter=",",
    )


@app.command()
def evaluate_all(
    workspace: Annotated[Path, typer.Option()],
    outdir: Annotated[str, typer.Option()],
    batch_size: Annotated[Optional[int], typer] = None,
):
    """Run validaiton and save to a subdirectory"""

    def is_valid_run(path: Path):
        return path.is_dir() and (path / "latest.pt").exists()

    for run in filter(is_valid_run, workspace.iterdir()):
        print(f"Doing {run}")
        evaluate(run, outdir, batch_size)


@app.command()
def evaluate_all_percent(
    workspace: Annotated[Path, typer.Option()],
    outdir: Annotated[str, typer.Option()],
    database: Annotated[Path, typer.Option()],
    num_buckets: Annotated[int, typer.Option()] = 50,
    batch_size: Annotated[Optional[int], typer.Option()] = None,
    workers: Annotated[Optional[int], typer.Option()] = None,
):
    """Run validaiton and save to a subdirectory"""

    def is_valid_run(path: Path):
        return path.is_dir() and (path / "latest.pt").exists()

    for run in filter(is_valid_run, workspace.iterdir()):
        print(f"Doing {run}")
        evaluate_percent(run, outdir, database, num_buckets, batch_size, workers)


@app.command()
@torch.inference_mode()
def visualise_minimap_forecast(
    run_path: Annotated[Path, typer.Option()],
    workers: Annotated[int, typer.Option()] = 4,
    batch_size: Annotated[int, typer.Option()] = 16,
    split: Annotated[Split, typer.Option()] = Split.VAL,
    n_samples: Annotated[int, typer.Option()] = 16,
):
    """Write images or minimap forecast for konduct review image viewer."""
    exp_config, model, _ = setup_eval_model_and_dataloader(
        run_path, split=split, workers=workers, batch_size=batch_size
    )
    dataloader = get_dataloader_with_metadata(exp_config)

    outdir = exp_config.exp_path / "images"
    outdir.mkdir(exist_ok=True)
    with LivePbar(total=n_samples, desc="Generating Images") as pbar:
        for sample_ in dataloader:
            sample: dict[str, Tensor] = sample_[0]
            preds: Tensor = model(sample)
            write_minimap_forecast_results(preds, sample, outdir)
            pbar.update(preds.shape[0])
            if pbar.n >= n_samples:
                break


if __name__ == "__main__":
    app()<|MERGE_RESOLUTION|>--- conflicted
+++ resolved
@@ -10,17 +10,13 @@
 import typer
 from konductor.data import Split
 from konductor.metadata.database import Metadata
-<<<<<<< HEAD
 from konductor.utilities.pbar import IntervalPbar
-import sqlite3
-
-=======
+
 from konductor.metadata.database.sqlite import DEFAULT_FILENAME, SQLiteDB
 from konductor.metadata.loggers import ParquetLogger
 from konductor.utilities.metadata import update_database
 from konductor.utilities.pbar import LivePbar
 from pyarrow import parquet as pq
->>>>>>> 461330cc
 from src.stats import BinaryAcc
 from torch import Tensor
 from utils.eval_helpers import (

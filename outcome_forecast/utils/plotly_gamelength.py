from pathlib import Path

import dash_bootstrap_components as dbc
import plotly.graph_objects as go
from dash import Input, Output, callback, dcc, html
from dash.exceptions import PreventUpdate
from konductor.metadata.database.sqlite import SQLiteDB, DEFAULT_FILENAME
from dash.dependencies import State
import csv
import io

layout = html.Div(
    children=[
        dbc.Row(
            [
                html.H3("Eval Accuracy Over % Game Length"),
<<<<<<< HEAD
                dcc.Dropdown(id="ts2-eval_folder", options=["tournament", "492"]),
                html.Button("Save", id="save-button"),
                dcc.Download(id="download-csv"),
=======
                dcc.Dropdown(id="ts2-eval-folder", options=["tournament", "492"]),
>>>>>>> 877e5c32
                dcc.Graph(id="ts2-length-win", selectedData={}),
            ]
        ),
    ]
)


def hash_to_brief(root: Path):
    db_handle = SQLiteDB(root / DEFAULT_FILENAME)
    output = db_handle.cursor().execute("SELECT hash, brief FROM metadata").fetchall()
    return {x[0]: x[1] for x in output}


@callback(
    Output("ts2-length-win", "figure"),
    Input("ts2-eval-folder", "value"),
    Input("root-dir", "data"),
    prevent_initial_call=False,
)
def update_game_length(eval_folder: str, root_: str):
    if not root_:
        raise PreventUpdate()

    root = Path(root_)

    hb_map = hash_to_brief(root)
    fig = go.Figure()

    for folder in filter(lambda x: x.is_dir(), root.iterdir()):
        csv = folder / f"percent_{eval_folder}" / "game_length_results_50"
        if not csv.exists():
            continue

        with open(csv, encoding="utf-8") as f:
            lines = f.readlines()

        counts = lines[0].split(",")
        totals = lines[1].split(",")

        percentage = [float(c) / float(t) for c, t in zip(counts[1:], totals[1:])]
        times = list(range(2, 100, 2))

        # Add a scatter plot
        fig.add_trace(
            go.Scatter(
                x=times, y=percentage, mode="lines+markers", name=hb_map[folder.name]
            )
        )

    # Update layout
    fig.update_layout(
        title="Outcome forecast acc over Game Duration",
        xaxis_title="% Game Duration",
        yaxis_title="Accuracy (%)",
        yaxis_range=[0, 1],
    )

    # Show the plot
    return fig


@callback(
    Output("download-csv", "data"),
    Input("save-button", "n_clicks"),
    State("ts2-length-win", "figure"),
    prevent_initial_call=True,
)
def save_graph_data_to_csv(n_clicks, figure):
    if n_clicks:
        buffer = io.StringIO()

        writer = csv.writer(buffer)

        if len(figure["data"]) == 0:
            raise PreventUpdate

        print(figure)

        max_index = max(
            [len(figure["data"][idx]["x"]) for idx in range(len(figure["data"]))]
        )
        for idx in range(-1, max_index):
            row = []
            for data in figure["data"]:
                if idx == -1:
                    row += [f"{data['name']}_x", f"{data['name']}_y"]
                    continue
                try:
                    row += [data["x"][idx], data["y"][idx]]
                except IndexError:
                    row += [0, 0]
            writer.writerow(row)

    return dict(content=buffer.getvalue(), filename="graph_data.csv")<|MERGE_RESOLUTION|>--- conflicted
+++ resolved
@@ -14,13 +14,9 @@
         dbc.Row(
             [
                 html.H3("Eval Accuracy Over % Game Length"),
-<<<<<<< HEAD
                 dcc.Dropdown(id="ts2-eval_folder", options=["tournament", "492"]),
                 html.Button("Save", id="save-button"),
                 dcc.Download(id="download-csv"),
-=======
-                dcc.Dropdown(id="ts2-eval-folder", options=["tournament", "492"]),
->>>>>>> 877e5c32
                 dcc.Graph(id="ts2-length-win", selectedData={}),
             ]
         ),
